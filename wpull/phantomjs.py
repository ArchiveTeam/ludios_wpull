# encoding=utf-8
'''PhantomJS wrapper.'''
import atexit
import contextlib
import json
import logging
import subprocess
import time
import uuid

import tornado.httpserver
import tornado.testing
import tornado.web
<<<<<<< HEAD
import tornado.websocket
import trollius
from trollius.coroutines import From, Return

from wpull.backport.logging import BraceMessage as __
import wpull.observer
import wpull.util
=======
import toro

from wpull.backport.logging import BraceMessage as __
import wpull.observer
import wpull.thirdparty.tornado.websocket
>>>>>>> 90201850


_logger = logging.getLogger(__name__)

try:
    WebSocketClosedError = tornado.websocket.WebSocketClosedError
except AttributeError:
    WebSocketClosedError = AttributeError


class PhantomJSRPCError(OSError):
    '''Error during RPC call to PhantomJS.'''
    pass


class PhantomJSRPCTimedOut(PhantomJSRPCError):
    '''RPC call timed out.'''


class PhantomJSRemote(object):
    '''PhantomJS RPC wrapper.

    Args:
        exe_path (str): Path of the PhantomJS executable.

    This class automatically manages the life of the PhantomJS process. It
    will automatically terminate the process on interpreter shutdown.

    Attributes:
        page_observer: An instance of :class:`.observer.Observer` that is
            fired whenever a page event occurs. The argument passed to the
            listener is a RPC Info ``dict``.
        resource_counter: An instance of :class:`ResourceCounter()`.

    The messages passed are in the JSON format.
    '''
    def __init__(self, exe_path='phantomjs', extra_args=None,
                 page_settings=None, default_headers=None):
        script_path = wpull.util.get_package_filename('phantomjs.js')
        self._in_queue = trollius.Queue()
        self._out_queue = trollius.Queue()
        self.page_observer = wpull.observer.Observer()
        self.resource_counter = ResourceCounter()
        self._rpc_app = RPCApplication(self._out_queue, self._in_queue)
        self._http_server = tornado.httpserver.HTTPServer(self._rpc_app)
        http_socket, port = tornado.testing.bind_unused_port()

        args = [exe_path] + (extra_args or []) + [script_path, str(port)]
        self._subproc = trollius.get_event_loop().run_until_complete(
            trollius.create_subprocess_exec(
                *args,
                stdout=subprocess.PIPE
            )
        )

        self._rpc_reply_map = {}

        self._setup(http_socket, page_settings, default_headers)

    def _setup(self, http_socket, page_settings, default_headers):
        '''Set up the callbacks and loops.'''

        self._http_server.add_socket(http_socket)
        atexit.register(self._atexit_kill_subprocess)
<<<<<<< HEAD
        # self._subproc.set_exit_callback(self._subprocess_exited_cb)
        trollius.Task(self._in_queue_loop())
        trollius.Task(self._log_loop())
=======

        # XXX: Calling this has horrible side effects!
#         self._subproc.set_exit_callback(self._subprocess_exited_cb)

        tornado.ioloop.IOLoop.current().add_future(
            self._in_queue_loop(),
            lambda future: future.result()
        )
        tornado.ioloop.IOLoop.current().add_future(
            self._log_loop(),
            lambda future: future.result()
        )
>>>>>>> 90201850

        if page_settings:
            trollius.get_event_loop().run_until_complete(
                self.call('setDefaultPageSettings', page_settings)
            )

        if default_headers:
            trollius.get_event_loop().run_until_complete(
                self.call('setDefaultPageHeaders', default_headers)
            )

    def close(self):
        '''Terminate the PhantomJS process.'''
        if self._subproc.returncode is not None:
            return

        self._subproc.terminate()

    @property
    def return_code(self):
        '''Return the exit code of the PhantomJS process.'''
        return self._subproc.returncode

<<<<<<< HEAD
#    def _subprocess_exited_cb(self, exit_status):
#        '''Callback when PhantomJS exits.'''
#        _logger.debug(__('phantomjs exited with status {0}.', exit_status))
=======
#     def _subprocess_exited_cb(self, exit_status):
#         '''Callback when PhantomJS exits.'''
#         _logger.debug(__('phantomjs exited with status {0}.', exit_status))
>>>>>>> 90201850

    def _atexit_kill_subprocess(self):
        '''Terminate or kill the subprocess.

        This function is blocking.
        '''
        if self._subproc.returncode is not None:
            return

        self._subproc.terminate()

        for dummy in range(10):
            if self._subproc.returncode is not None:
                return

            time.sleep(0.1)

        self._subproc.kill()

    @trollius.coroutine
    def _log_loop(self):
        '''Handle logging from PhantomJS output.'''
        while self._subproc.returncode is None:
            message = yield From(self._subproc.stdout.readline())

            _logger.debug(
                __('PhantomJS: {0}', message.decode('utf-8').rstrip())
            )

    @trollius.coroutine
    def _in_queue_loop(self):
        '''Handle incoming RPC messages populated in the queue.'''
        while self._subproc.returncode is None:
            message = yield From(self._in_queue.get())

            try:
                rpc_info = json.loads(message)
            except ValueError:
                _logger.exception('Error decoding message.')
            else:
                if 'event' in rpc_info:
                    self._process_resource_counter(rpc_info)
                    self.page_observer.notify(rpc_info)
                else:
                    self._process_rpc_result(rpc_info)

    @trollius.coroutine
    def call(self, name, *args, timeout=120):
        '''Call a function.

        Args:
            name (str): The name of the function.
            args: Any arguments for the function.
            timeout (float): Time out in seconds.

        Returns:
            something

        Raises:
            PhantomJSRPCError
        '''
        rpc_info = {
            'action': 'call',
            'name': name,
            'args': args,
        }
        result = yield From(self._rpc_exec(rpc_info, timeout=timeout))
        raise Return(result)

    @trollius.coroutine
    def set(self, name, value, timeout=120):
        '''Set a variable value.

        Args:
            name (str): The name of the variable.
            value: The value.
            timeout (float): Time out in seconds.

        Raises:
            PhantomJSRPCError
        '''
        rpc_info = {
            'action': 'set',
            'name': name,
            'value': value,
        }
        result = yield From(self._rpc_exec(rpc_info, timeout=timeout))
        raise Return(result)

    @trollius.coroutine
    def eval(self, text, timeout=120):
        '''Get a variable value or evaluate an expression.

        Args:
            text (str): The variable name or expression.

        Returns:
            something

        Raises:
            PhantomJSRPCError
        '''
        rpc_info = {
            'action': 'eval',
            'text': text,
        }
        result = yield From(self._rpc_exec(rpc_info, timeout=timeout))
        raise Return(result)

    @trollius.coroutine
    def wait_page_event(self, event_name, timeout=120):
        '''Wait until given event occurs.

        Args:
            event_name (str): The event name.
            timeout (float): Time out in seconds.

        Returns:
            dict:
        '''
        event_lock = trollius.Event()

        def page_event_cb(rpc_info):
            if rpc_info['event'] == event_name:
                event_lock.rpc_info = rpc_info
                event_lock.set()

        self.page_observer.add(page_event_cb)

        try:
            yield From(trollius.wait_for(event_lock.wait()), timeout=timeout)
        except trollius.TimeoutError as error:
            raise PhantomJSRPCTimedOut('Waiting for event timed out.') \
                from error

        self.page_observer.remove(page_event_cb)

        raise Return(event_lock.rpc_info)

    @trollius.coroutine
    def _rpc_exec(self, rpc_info, timeout=None):
        '''Execute the RPC and return.

        Returns:
            something

        Raises:
            PhantomJSRPCError
        '''
        if 'id' not in rpc_info:
            rpc_info['id'] = uuid.uuid4().hex

        if self._subproc.returncode is not None:
            raise PhantomJSRPCError('PhantomJS process has quit unexpectedly.')

        event_lock = self._put_rpc_info(rpc_info)

        try:
            yield From(trollius.wait_for(event_lock.wait(), timeout=timeout))
            rpc_call_info = event_lock.rpc_info
        except trollius.TimeoutError as error:
            self._cancel_rpc_info(rpc_info)
            raise PhantomJSRPCTimedOut('RPC timed out.') from error

        if 'error' in rpc_call_info:
            raise PhantomJSRPCError(rpc_call_info['error']['stack'])
        elif 'result' in rpc_call_info:
            raise Return(rpc_call_info['result'])

    def _put_rpc_info(self, rpc_info):
        '''Put the request RPC info into the out queue and reply mapping.

        Returns:
            Event: An instance of :class:`trollius.Event`.
        '''
        event_lock = trollius.Event()
        self._rpc_reply_map[rpc_info['id']] = event_lock

        self._out_queue.put(json.dumps(rpc_info))

        return event_lock

    def _cancel_rpc_info(self, rpc_info):
        '''Cancel the request RPC.'''
        self._rpc_reply_map.pop(rpc_info['id'], None)

    def _process_rpc_result(self, rpc_info):
        '''Match the reply and invoke the Event.'''
        answer_id = rpc_info['reply_id']
        event_lock = self._rpc_reply_map.pop(answer_id, None)

        if event_lock:
            event_lock.rpc_info = rpc_info
            event_lock.set()

    def _process_resource_counter(self, rpc_info):
        '''Check event type and increment counter as needed.'''
        event_name = rpc_info['event']

        if event_name == 'resource_requested':
            self.resource_counter.pending += 1
        elif (event_name == 'resource_received'
              and rpc_info['response']['stage'] == 'end'):
            self.resource_counter.pending -= 1
            self.resource_counter.loaded += 1
        elif event_name == 'resource_error':
            self.resource_counter.pending -= 1
            self.resource_counter.error += 1


class RPCApplication(tornado.web.Application):
    '''RPC HTTP Application for PhantomJS.

    Args:
        out_queue: An instance of :class:`toro.Queue` that contains the
            messages to be send to PhantomJS.
        in_queue: An instance of :class:`toro.Queue` that contains the
            messages received from PhantomJS.
    '''
    def __init__(self, out_queue, in_queue):
        self.out_queue = out_queue
        self.in_queue = in_queue
        handlers = [
            (r'/', RPCHandler)
        ]
        super().__init__(handlers)


class RPCHandler(wpull.thirdparty.tornado.websocket.WebSocketHandler):
    '''WebSocket handler.'''
    def allow_draft76(self):
        return True

    def open(self):
        _logger.debug('Socket opened.')
        self.set_nodelay(True)

        trollius.Task(self._send_loop())

    @tornado.gen.coroutine
    def on_message(self, message):
        _logger.debug(__('Received message {0}.', message))

        yield From(self.application.in_queue.put(message))

    def on_close(self):
        _logger.debug('Socket closed.')

    @trollius.coroutine
    def _send_loop(self):
        '''Handle sending the outgoing messages.'''
        out_queue = self.application.out_queue

        while self.ws_connection:
            message = yield From(out_queue.get())

            try:
                self.write_message(message)
            except WebSocketClosedError:
                _logger.exception('Error sending RPC message.')
                out_queue.put(message)


class PhantomJSClient(object):
    '''PhantomJS Remote Client.

    This class wraps the components of Wpull to the Remote. A pool of Remotes
    are used.
    '''
    def __init__(self, proxy_address, exe_path='phantomjs', extra_args=None,
                 page_settings=None, default_headers=None):
        self._remotes_ready = set()
        self._remotes_busy = set()
        self._exe_path = exe_path
        self._extra_args = extra_args
        self._page_settings = page_settings
        self._default_headers = default_headers
        self._proxy_address = proxy_address

    def test_client_exe(self):
        '''Raise an error if PhantomJS executable is not found.'''
        remote = PhantomJSRemote(self._exe_path)
        remote.close()

    @property
    def remotes_ready(self):
        '''Return the Remotes that are not used.'''
        return frozenset(self._remotes_ready)

    @property
    def remotes_busy(self):
        '''Return the Remotes that are currently used.'''
        return frozenset(self._remotes_busy)

    @contextlib.contextmanager
    def remote(self):
        '''Return a PhantomJS Remote within a context manager.'''
        if not self._remotes_ready:
            extra_args = [
                '--proxy={0}'.format(self._proxy_address)
            ]

            if self._extra_args:
                extra_args.extend(self._extra_args)

            _logger.debug(__(
                'Creating new remote with proxy {0}',
                self._proxy_address
            ))

            remote = PhantomJSRemote(
                self._exe_path,
                extra_args=extra_args,
                page_settings=self._page_settings,
                default_headers=self._default_headers,
            )

            trollius.get_event_loop().run_until_complete(
                remote.set('rewriteEnabled', True)
            )
        else:
            remote = self._remotes_ready.pop()

        self._remotes_busy.add(remote)

        assert remote.return_code is None

        try:
            yield remote
        finally:
            remote.page_observer.clear()
            remote.resource_counter.reset()

            def put_back_remote(future):
                future.result()
                self._remotes_busy.remove(remote)
                self._remotes_ready.add(remote)

            tornado.ioloop.IOLoop.current().add_future(
                remote.call('resetPage'),
                put_back_remote
            )


class ResourceCounter(object):
    '''Resource counter.

    Attributes:
        pending (int): Number of resources that are downloading.
        loaded (int): Number of resources that have downloaded.
        error (int): Number of resources that have failed to download.
    '''
    def __init__(self):
        self.pending = 0
        self.loaded = 0
        self.error = 0

    def reset(self):
        '''Reset the counter to 0.'''
        self.pending = 0
        self.loaded = 0
        self.error = 0

    def values(self):
        '''Return the counter as an tuple.

        Returns:
            tuple: (pending, loaded, error)
        '''
        return (self.pending, self.loaded, self.error)


def get_version(exe_path='phantomjs'):
    '''Get the version string of PhantomJS.'''
    process = subprocess.Popen(
        [exe_path, '--version'],
        stdout=subprocess.PIPE
    )
    version_string = process.communicate()[0]
    return version_string.decode().strip()


if __name__ == '__main__':
    logging.basicConfig(level=logging.DEBUG)

    phantomjs = PhantomJSRemote()

    trollius.get_event_loop().run_forever()<|MERGE_RESOLUTION|>--- conflicted
+++ resolved
@@ -11,7 +11,6 @@
 import tornado.httpserver
 import tornado.testing
 import tornado.web
-<<<<<<< HEAD
 import tornado.websocket
 import trollius
 from trollius.coroutines import From, Return
@@ -19,13 +18,7 @@
 from wpull.backport.logging import BraceMessage as __
 import wpull.observer
 import wpull.util
-=======
-import toro
-
-from wpull.backport.logging import BraceMessage as __
-import wpull.observer
 import wpull.thirdparty.tornado.websocket
->>>>>>> 90201850
 
 
 _logger = logging.getLogger(__name__)
@@ -87,27 +80,12 @@
 
     def _setup(self, http_socket, page_settings, default_headers):
         '''Set up the callbacks and loops.'''
-
         self._http_server.add_socket(http_socket)
         atexit.register(self._atexit_kill_subprocess)
-<<<<<<< HEAD
+        # XXX: Calling this has horrible side effects!
         # self._subproc.set_exit_callback(self._subprocess_exited_cb)
         trollius.Task(self._in_queue_loop())
         trollius.Task(self._log_loop())
-=======
-
-        # XXX: Calling this has horrible side effects!
-#         self._subproc.set_exit_callback(self._subprocess_exited_cb)
-
-        tornado.ioloop.IOLoop.current().add_future(
-            self._in_queue_loop(),
-            lambda future: future.result()
-        )
-        tornado.ioloop.IOLoop.current().add_future(
-            self._log_loop(),
-            lambda future: future.result()
-        )
->>>>>>> 90201850
 
         if page_settings:
             trollius.get_event_loop().run_until_complete(
@@ -131,15 +109,9 @@
         '''Return the exit code of the PhantomJS process.'''
         return self._subproc.returncode
 
-<<<<<<< HEAD
 #    def _subprocess_exited_cb(self, exit_status):
 #        '''Callback when PhantomJS exits.'''
 #        _logger.debug(__('phantomjs exited with status {0}.', exit_status))
-=======
-#     def _subprocess_exited_cb(self, exit_status):
-#         '''Callback when PhantomJS exits.'''
-#         _logger.debug(__('phantomjs exited with status {0}.', exit_status))
->>>>>>> 90201850
 
     def _atexit_kill_subprocess(self):
         '''Terminate or kill the subprocess.
