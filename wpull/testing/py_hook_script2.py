--- conflicted
+++ resolved
@@ -29,13 +29,8 @@
     else:
         assert url_info['path'] in ('/robots.txt', '/', '/post/',
                                     '/%95%B6%8E%9A%89%BB%82%AF/',
-<<<<<<< HEAD
-                                    '/static/style.css')
+                                    '/static/style.css', '/wolf')
         assert reasons['filters']['SchemeFilter']
-=======
-                                    '/static/style.css', '/wolf')
-        assert reasons['filters']['HTTPFilter']
->>>>>>> f39ed246
 
     assert record_info['url']
 
