--- conflicted
+++ resolved
@@ -6,8 +6,4 @@
    A string conforming to `Semantic Versioning
    Guidelines <http://semver.org/>`_
 '''
-<<<<<<< HEAD
-__version__ = '0.25'
-=======
-__version__ = '0.26a1'
->>>>>>> eec31fbc
+__version__ = '0.26'