# encoding=utf-8
<<<<<<< HEAD
__version__ = '0.10.8'
=======
'''Version information.'''
__version__ = '0.11a1'
>>>>>>> bb050f60
<|MERGE_RESOLUTION|>--- conflicted
+++ resolved
@@ -1,7 +1,3 @@
 # encoding=utf-8
-<<<<<<< HEAD
-__version__ = '0.10.8'
-=======
 '''Version information.'''
-__version__ = '0.11a1'
->>>>>>> bb050f60
+__version__ = '0.10.9'